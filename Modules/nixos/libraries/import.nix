--- conflicted
+++ resolved
@@ -1,4 +1,3 @@
-<<<<<<< HEAD
 # This function is copied from:
 # https://github.com/yunfachi/nypkgs/blob/master/lib/umport.nix
 #
@@ -6,17 +5,6 @@
 # This notice must be retained in all copies of this function, including modified versions!
 # The MIT License can be found here:
 # https://github.com/yunfachi/nypkgs/blob/master/LICENSE
-{ lib, ... }:
-let
-  umport =
-    {
-      path ? null,
-      paths ? [ ],
-      include ? [ ],
-      exclude ? [ ],
-      recursive ? true,
-    }:
-=======
 {lib, ...}: let
   umport = {
     path ? null,
@@ -25,7 +13,6 @@
     exclude ? [],
     recursive ? true,
   }:
->>>>>>> af690620
     with lib;
     with fileset; let
       excludedFiles = filter (path: pathIsRegularFile path) exclude;
