{
  inputs ? null,
  config,
  pkgs,
  modulesPath,
  lib,
  ...
}: let
  # ==================== SOURCES ====================
  sources = let
    getGitHub = {
      owner,
      repo,
      rev,
      narHash,
    }:
      builtins.fetchTarball {
        url = "https://github.com/${owner}/${repo}/archive/${rev}.tar.gz";
        sha256 = narHash;
      };
  in
    if inputs != null
    then inputs
    else {
      nixosCore = getGitHub {
        narHash = "sha256-hM20uyap1a0M9d344I692r+ik4gTMyj60cQWO+hAYP8=";
        owner = "NixOS";
        repo = "nixpkgs";
        rev = "addf7cf5f383a3101ecfba091b98d0a1263dc9b8";
      };

      nixosHome = getGitHub {
        narHash = "sha256-RYHN8O/Aja59XDji6WSJZPkJpYVUfpSkyH+PEupBJqM=";
        owner = "nix-community";
        repo = "home-manager";
        rev = "827f2a23373a774a8805f84ca5344654c31f354b";
      };

      firefoxZen = {
        narHash = "sha256-2WhSfO4JjBqGIJJvwnwtOpoeTs628Y8GD7KthIoNhIY=";
        owner = "0xc000022070";
        repo = "zen-browser-flake";
        rev = "e7f4849710fe306852551f4ec34c6fc648896c22";
      };
    };

  # ==================== USER CONFIG ====================
  user = {
    name = "craole";
    description = "Craig 'Craole' Cole";

    git = {
      name = "craole-cc";
      email = "134658831+craole-cc@users.noreply.github.com";
    };

    paths = let
      home = "/home/${user.name}";
    in {
      inherit home;
      downloads = home + "/Downloads";
    };

    imports = with sources; [
      firefoxZen.homeModules.twilight
    ];
  };

  # ==================== PATH CONFIG ====================
  paths = let
    dots = "/home/${user.name}/.dots";
  in {
    inherit dots;
    base = dots + "/Configuration/hosts/QBX";
    orig = "/etc/nixos";
  };

  # ==================== SYSTEM CONFIG ====================
  host = {
    name = "QBX";
    version = "25.11";
    platform = "x86_64-linux";
  };

  # ==================== ENVIRONMENT ====================
  env = {
    variables = with paths; {
      NIXOS_ORIG = orig;
      NIXOS_BASE = base;
      DOTS = dots;
      EDITOR = "hx";
      VISUAL = "code";
    };

    aliases = {
      se = "sudo hx --config \"/home/${user.name}/.config/helix/config.toml\"";
      nxe = "$EDITOR ${paths.base}";
      nxv = "$VISUAL ${paths.base}";
      nxs = "switch";
      nxu = "switch; topgrade";
      ll = "lsd --long --git --almost-all";
      lt = "lsd --tree";
      lr = "lsd --long --git --recursive";
    };
  };

  # ==================== IMPORTS ====================
  imports = with sources; [
    (modulesPath + "/installer/scan/not-detected.nix")
    (import "${nixosHome}/nixos")
  ];

  inherit (lib.attrsets) listToAttrs;
in {
  inherit imports;

  # ==================== HARDWARE CONFIGURATION ====================
  hardware = {
    #~@ CPU
    cpu.amd.updateMicrocode = true;
    enableAllFirmware = true;
    # amdgpu.initrd.enable = true;

    #~@ GPU
    graphics.enable = true;
    nvidia = {
      open = false;
<<<<<<< HEAD
      package = config.boot.kernelPackages.nvidiaPackages.production;
=======
      package = config.boot.kernelPackages.nvidiaPackages.stable;
>>>>>>> 3a805758
      forceFullCompositionPipeline = true;
      modesetting.enable = true;
      powerManagement = {
        enable = false;
        finegrained = true;
      };
      prime = {
<<<<<<< HEAD
        #   # sync.enable = true;
        offload = {
          enable = true;
          enableOffloadCmd = true;
        };
=======
      sync.enable = true;
      offload = {
        enable = true;
        enableOffloadCmd = true;
      };
>>>>>>> 3a805758
        amdgpuBusId = "PCI:54:0:0";
        nvidiaBusId = "PCI:14:0:0";
      };
    };

    #~@ Bluetooth
    bluetooth = {
      enable = true;
      settings.General = {
        Enable = "Source,Sink,Media,Socket";
        Experimental = true;
      };
    };
  };

  #~@ Boot configuration
  boot = {
    initrd = {
      availableKernelModules = [
        "nvme"
        "xhci_pci"
        "ahci"
        "usbhid"
        "usb_storage"
        "sd_mod"
      ];
      kernelModules = [
        # "nvidia"
        # "nvidia_modeset"
        # "nvidia_uvm"
        # "nvidia_drm"
      ];
    };
    extraModulePackages = [];
    kernelModules = ["kvm-amd"];
    kernelPackages = pkgs.linuxPackages_latest;
    loader = {
      systemd-boot.enable = true;
      efi.canTouchEfiVariables = true;
      timeout = 1;
    };

    # kernelParams = [
    #   # For NVIDIA
    #   "nvidia.NVreg_PreserveVideoMemoryAllocations=1"
    #   "nvidia.NVreg_EnableS0ixPowerManagement=1"
    #   "nvidia.NVreg_TemporaryFilePath=/var/tmp"
    #   "nvidia_drm.modeset=1"

    #   # Blacklist nouveau
    #   "rd.driver.blacklist=nouveau"
    #   "modprobe.blacklist=nouveau"

    #   # General stability
    #   "nowatchdog"
    #   "mitigations=off"
    # ];

    # blacklistedKernelModules = ["nouveau"];
  };

  #~@ Filesystems
  fileSystems = {
    "/" = {
      device = "/dev/disk/by-uuid/1f5ca117-cd68-439b-8414-b3b39bc28d75";
      fsType = "ext4";
    };

    "/boot" = {
      device = "/dev/disk/by-uuid/C6C0-2B64";
      fsType = "vfat";
      options = [
        "fmask=0077"
        "dmask=0077"
      ];
    };
  };

  # ==================== SYSTEM CONFIGURATION ====================
  #~@ Nix Configuration
  nix = {
    nixPath = [
      "nixpkgs=${sources.nixosCore}"
      "nixos-config=${paths.base}/configuration.nix"
    ];
    settings = {
      experimental-features = [
        "nix-command"
        "flakes"
      ];
    };
  };

  nixpkgs = {
    hostPlatform = host.platform;
    config.allowUnfree = true;
  };

  #~@ Networking
  networking = {
    hostName = host.name;
    networkmanager.enable = true;
  };

  #~@ Localization
  location = {
    longitude = "18.015";
    latitude = "77.49";
    provider = "manual";
  };

  time = {
    timeZone = "America/Jamaica";
    hardwareClockInLocalTime = true;
  };

  i18n = {
    defaultLocale = "en_US.UTF-8";
  };

  #~@ System
  system = {
    stateVersion = host.version;
    copySystemConfiguration = inputs == null;
  };

  # ==================== SERVICES ====================
  services = {
    #~@ Display
    displayManager.sddm = {
      enable = true;
      wayland.enable = true;
    };
    desktopManager.plasma6.enable = true;
    # xserver.enable = true; # TODO: Wayland is not working out, especial with Nvidia
    # Load nvidia driver for Xorg and Wayland
    xserver.videoDrivers = ["nvidia"];

    #~@ Network
    openssh.enable = true;

    #~@ Audio
    pipewire = {
      enable = true;
      alsa.enable = true;
      alsa.support32Bit = true;
      pulse.enable = true;
      jack.enable = true;
      wireplumber.enable = true;
    };
    pulseaudio.enable = false;

    #~@ Other services
    printing.enable = true;
    qbittorrent = {
      enable = true;
      openFirewall = true;
    };
  };

  # ==================== SECURITY ====================
  security = {
    rtkit.enable = true;
    sudo = {
      execWheelOnly = true;
      extraRules = [
        {
          users = [user.name];
          commands = [
            {
              command = "ALL";
              options = [
                "SETENV"
                "NOPASSWD"
              ];
            }
          ];
        }
      ];
    };
  };

  # ==================== FONTS ====================
  fonts = {
    enableDefaultPackages = true;
    packages = with pkgs; [
      maple-mono.NF
      monaspace
    ];
    fontconfig = {
      enable = true;
      hinting = {
        enable = false;
        style = "slight";
      };
      antialias = true;
      subpixel.rgba = "rgb";
      defaultFonts = {
        emoji = ["Noto Color Emoji"];
        monospace = [
          "Maple Mono NF"
          "Monaspace Radon"
        ];
        serif = ["Noto Serif"];
        sansSerif = ["Noto Sans"];
      };
    };
  };

  # ==================== SYSTEM PROGRAMS ====================
  programs = {
    git = {
      enable = true;
      lfs.enable = true;
      prompt.enable = true;
    };

    direnv = {
      enable = true;
      silent = true;
    };

    gnupg.agent = {
      enable = true;
      enableSSHSupport = true;
    };

    obs-studio = {
      enable = true;
      enableVirtualCamera = true;
    };

    xwayland.enable = true;
  };

  # ==================== USER CONFIGURATION ====================
  users.users."${user.name}" = {
    inherit (user) description;
    isNormalUser = true;
    extraGroups = ["networkmanager" "wheel"];
  };

  # ==================== HOME MANAGER ====================
  home-manager = {
    backupFileExtension = "backup";
    overwriteBackup = true;
    useGlobalPkgs = true;
    useUserPackages = true;
    users."${user.name}" = {
      inherit (user) imports;
      home = {
        stateVersion = host.version;
        packages = with pkgs; [
          microsoft-edge
          qbittorrent-enhanced
          inkscape
          warp-terminal
        ];
      };

      #~@ User programs configuration
      programs = {
        bat.enable = true;
        btop.enable = true;
        fastfetch.enable = true;

        #~@ Terminal
        foot = {
          enable = true;
          server.enable = true;
          settings = {
            main = {
              font = "monospace:size=16";
              dpi-aware = "yes";
              pad = "8x8";
            };
            mouse.hide-when-typing = "yes";
            scrollback.lines = 100000;
            key-bindings = {
              clipboard-copy = "Control+Shift+c XF86Copy";
              clipboard-paste = "Control+Shift+v XF86Paste";
              scrollback-up-page = "Shift+Page_Up";
              scrollback-down-page = "Shift+Page_Down";
              scrollback-up-line = "Control+Shift+Up";
              scrollback-down-line = "Control+Shift+Down";
              font-increase = "Control+plus Control+equal";
              font-decrease = "Control+minus";
              font-reset = "Control+0";
              search-start = "Control+Shift+f";
            };
            colors.alpha = 0.97;
            cursor = {
              style = "beam";
              blink = "yes";
            };
          };
        };

        #~@ Browser
        zen-browser = {
          enable = true;
          profiles.default = {
            bookmarks = {
              force = true;
              settings = [
                {
                  name = "For Nix";
                  toolbar = true;
                  bookmarks = [
                    {
                      name = "homepage";
                      url = "https://nixos.org/";
                    }
                    {
                      name = "wiki";
                      tags = ["wiki" "nix"];
                      url = "https://wiki.nixos.org/";
                    }
                  ];
                }
              ];
            };

            search = {
              default = "google";
              privateDefault = "brave";
              engines = {
                bing = {
                  name = "Bing";
                  urls = [{template = "https://www.bing.com/search?q={searchTerms}";}];
                  metaData.alias = "@mb";
                };
                brave = {
                  name = "Brave";
                  urls = [{template = "https://search.brave.com/search?q={searchTerms}";}];
                  definedAliases = ["b" "@b"];
                };
                github = {
                  name = "GitHub";
                  urls = [{template = "https://github.com/search?q={searchTerms}";}];
                  definedAliases = ["gh" "@gh"];
                };
                google.metaData.alias = "@g";
                google-images = {
                  name = "Google Images";
                  urls = [
                    {
                      template = "https://www.google.com/search";
                      params = [
                        {
                          name = "tbm";
                          value = "isch";
                        }
                        {
                          name = "q";
                          value = "{searchTerms}";
                        }
                      ];
                    }
                  ];
                  definedAliases = ["gi" "@gimg"];
                };
                home-manager-options = {
                  name = "Home Manager Options";
                  iconMapObj."16" = "https://nix-community.github.io/nixos-facter-modules/latest/assets/images/logo.png";
                  urls = [
                    {
                      template = "https://home-manager-options.extranix.com/";
                      params = [
                        {
                          name = "release";
                          value = "master";
                        }
                        {
                          name = "query";
                          value = "{searchTerms}";
                        }
                      ];
                    }
                  ];
                  definedAliases = ["hm" "@hm"];
                };
                nix-packages = {
                  name = "NixOS Packages";
                  urls = [
                    {
                      template = "https://search.nixos.org/packages";
                      params = [
                        {
                          name = "channel";
                          value = "unstable";
                        }
                        {
                          name = "query";
                          value = "{searchTerms}";
                        }
                      ];
                    }
                  ];
                  definedAliases = ["np" "@p"];
                };
                nixos-options = {
                  name = "NixOS Options";
                  urls = [
                    {
                      template = "https://search.nixos.org/";
                      params = [
                        {
                          name = "channel";
                          value = "unstable";
                        }
                        {
                          name = "query";
                          value = "{searchTerms}";
                        }
                      ];
                    }
                  ];
                  definedAliases = ["no" "@o"];
                };
                nixos-wiki = {
                  name = "NixOS Wiki";
                  urls = [{template = "https://wiki.nixos.org/w/index.php?search={searchTerms}";}];
                  iconMapObj."16" = "https://wiki.nixos.org/favicon.ico";
                  definedAliases = ["nw" "@nw"];
                };
                noogle = {
                  name = "Noogle Dev";
                  urls = [
                    {
                      template = "https://noogle.dev/q";
                      params = [
                        {
                          name = "term";
                          value = "{searchTerms}";
                        }
                      ];
                    }
                  ];
                  definedAliases = ["@l" "nl"];
                };
                perplexity = {
                  name = "Perplexity";
                  urls = [
                    {
                      template = "https://www.perplexity.ai/search";
                      params = [
                        {
                          name = "q";
                          value = "{searchTerms}";
                        }
                      ];
                    }
                  ];
                  definedAliases = ["@px" "px"];
                };
                wikipedia = {
                  name = "Wiktionary";
                  urls = [
                    {
                      template = "https://en.wiktionary.org/wiki/Special:Search";
                      params = [
                        {
                          name = "search";
                          value = "{searchTerms}";
                        }
                      ];
                    }
                  ];
                  definedAliases = ["@wp"];
                };
                wiktionary = {
                  name = "Wiktionary";
                  urls = [
                    {template = "https://en.wiktionary.org/w/index.php?search={searchTerms}";}
                    {
                      template = "https://en.wiktionary.org/wiki/%s";
                      params = [
                        {
                          name = "search_query";
                          value = "{searchTerms}";
                        }
                      ];
                    }
                  ];
                  definedAliases = ["@dict" "@wd"];
                };
                youtube = {
                  name = "YouTube";
                  urls = [
                    {
                      template = "https://www.youtube.com/results";
                      params = [
                        {
                          name = "search_query";
                          value = "{searchTerms}";
                        }
                      ];
                    }
                  ];
                  definedAliases = ["@yt"];
                };
                youglish = {
                  name = "YouGlish";
                  urls = [{template = "https://youglish.com/pronounce/{searchTerms}/english";}];
                  definedAliases = ["@yg"];
                };
              };
              order = [
                "google"
                "perplexity"
                "google-images"
                "nix-packages"
                "nixos-options"
                "home-manager-options"
                "bing"
                "brave"
                "nixos-wiki"
                "github"
                "wiktionary"
                "wikipedia"
                "youtube"
                "youglish"
              ];
            };

            settings = {
              # Common preferences
              "browser.profiles.enabled" = true;
              "browser.profiles.default" = "default";
              # Privacy & tracking
              "privacy.trackingprotection.enabled" = true;
              "privacy.resistFingerprinting" = false;
              "privacy.donottrackheader.enabled" = true;
              # URL bar / search
              "browser.urlbar.suggest.searches" = false;
              "browser.urlbar.suggest.history" = true;
              "browser.urlbar.suggest.bookmark" = true;
              "browser.urlbar.suggest.openpage" = true;
              # Tabs & windows
              "toolkit.tabbox.switchByScrolling" = true;
              "browser.tabs.loadInBackground" = true;
              "browser.tabs.warnOnClose" = false;
              # Media & performance
              "media.videocontrols.picture-in-picture.enabled" = true;
              "media.autoplay.default" = 0;
              "gfx.webrender.all" = true;
              # Scrolling & input
              "general.smoothScroll" = true;
              "mousewheel.default.delta_multiplier_y" = 100;
              # Downloads
              "browser.download.useDownloadDir" = true;
              "browser.download.folderList" = 1;
              # Zen workspaces
              "zen.workspaces.continue-where-left-off" = true;
              "zen.workspaces.natural-scroll" = true;
              "zen.workspaces.swipe-actions" = true;
              # Zen view / compact mode
              "zen.view.compact.hide-tabbar" = true;
              "zen.view.compact.hide-toolbar" = true;
              "zen.view.compact.animate-sidebar" = false;
              # Zen welcome & onboarding
              "zen.welcome-screen.seen" = true;
              # Zen URL bar
              "zen.urlbar.behavior" = "float";
              # Zen theme & appearance
              "zen.theme.accent-color" = "#6366f1";
              "zen.theme.gradient" = true;
              "zen.theme.gradient.show-custom-colors" = false;
              "zen.view.gray-out-inactive-windows" = true;
              "zen.watermark.enabled" = true;
              # Zen tabs
              "zen.tabs.rename-tabs" = true;
              "zen.tabs.dim-pending" = true;
              "zen.ctrlTab.show-pending-tabs" = true;
              # Zen media & controls
              "zen.mediacontrols.enabled" = true;
              "zen.mediacontrols.show-on-hover" = true;
              # Zen glance / search
              "zen.glance.enable-contextmenu-search" = true;
              "zen.glance.show-bookmarks" = true;
              "zen.glance.show-history" = true;
              # Zen tab unloader (memory)
              "zen.tab-unloader.enabled" = true;
              "zen.tab-unloader.delay" = 300;
              "zen.tab-unloader.excluded-urls" = "https://meet.google.com,https://app.slack.com";
              # Zen experimental / hidden
              "zen.view.experimental-rounded-view" = false;
              "zen.theme.content-element-separation" = 8;
            };
          };

          policies = {
            AutofillAddressEnabled = true;
            AutofillCreditCardEnabled = false;
            DefaultDownloadDirectory = user.paths.downloads;
            DisableAppUpdate = true;
            DisableFeedbackCommands = true;
            DisableFirefoxStudies = true;
            DisablePocket = true;
            DisableTelemetry = true;
            DontCheckDefaultBrowser = true;
            OfferToSaveLogins = false;
            PictureInPicture = true;
            EnableTrackingProtection = {
              Value = true;
              Locked = true;
              Cryptomining = true;
              Fingerprinting = true;
            };
            SanitizeOnShutdown = {
              FormData = true;
              Cache = true;
            };
          };
        };

        #~@ Version control
        git = {
          enable = true;
          lfs.enable = true;
          settings = {
            user = {inherit (user.git) name email;};
            core = {
              whitespace = "trailing-space,space-before-tab";
            };
            init.defaultBranch = "main";
            url."https://github.com/".insteadOf = ["gh:" "github:"];
          };
        };

        gitui.enable = true;
        gh.enable = true;

        jujutsu = {
          enable = true;
          settings.user = {inherit (user.git) name email;};
        };

        delta = {
          enable = true;
          enableGitIntegration = true;
          enableJujutsuIntegration = true;
        };

        #~@ Search tools
        ripgrep = {
          enable = true;
          arguments = [
            "--max-columns-preview"
            "--colors=line:style:bold"
          ];
        };

        ripgrep-all.enable = true;

        fd = {
          enable = true;
          extraOptions = ["--absolute-path"];
          ignores = [".git/" "archives" "tmp" "temp" "*.bak"];
        };

        #~@ System maintenance
        topgrade = {
          enable = true;
          settings = {
            misc = {
              assume_yes = true;
              disable = ["nix"];
              set_title = false;
              cleanup = true;
            };
            commands = {
              "Run garbage collection on Nix store" = "nix-collect-garbage";
            };
          };
        };

        #~@ Media Utilities
        mpv = {
          enable = true;
          defaultProfiles = ["gpu-hq"];
          config = {
            profile = "gpu-hq";
            force-window = true;
            ytdl-format = "bestvideo+bestaudio";
          };
        };

        freetube = {
          enable = true;
          settings = {
            allowDashAv1Formats = true;
            checkForUpdates = false;
            defaultQuality = "1080";
            baseTheme = "catppuccinMocha";
          };
        };

        #~@ Shell enhancements
        starship.enable = true;

        #~@ Editor
        helix = {
          enable = true;
          languages.language = [
            {
              name = "nix";
              language-servers = ["nixd" "nil"];
              formatter.command = "nixfmt";
              auto-format = true;
            }
            {
              name = "bash";
              indent = {
                tab-width = 2;
                unit = "	";
              };
              formatter = {
                command = "shfmt";
                arguments = "--posix --apply-ignore --case-indent --space-redirects --write";
              };
              auto-format = true;
            }
            {
              name = "rust";
              language-servers = ["rust-analyzer"];
              auto-format = true;
            }
            {
              name = "python";
              formatter.command = "ruff";
              auto-format = true;
            }
            {
              name = "sql";
              formatter = {
                command = "sqlformat";
                args = ["--reindent" "--indent_width" "2" "--keywords" "upper" "--identifiers" "lower" "-"];
              };
            }
            {
              name = "toml";
              formatter = {
                command = "taplo";
                args = ["format" "-"];
              };
              auto-format = true;
            }
            {
              name = "json";
              formatter = {
                command = "deno";
                args = ["fmt" "-" "--ext" "json"];
              };
              auto-format = true;
            }
            {
              name = "markdown";
              formatter = {
                command = "deno";
                args = ["fmt" "-" "--ext" "md"];
              };
              auto-format = true;
            }
            {
              name = "typescript";
              formatter = {
                command = "deno";
                args = ["fmt" "-" "--ext" "ts"];
              };
              auto-format = true;
            }
            {
              name = "tsx";
              formatter = {
                command = "deno";
                args = ["fmt" "-" "--ext" "tsx"];
              };
              auto-format = true;
            }
            {
              name = "javascript";
              formatter = {
                command = "deno";
                args = ["fmt" "-" "--ext" "js"];
              };
              auto-format = true;
            }
            {
              name = "jsx";
              formatter = {
                command = "deno";
                args = ["fmt" "-" "--ext" "jsx"];
              };
              auto-format = true;
            }
          ];
          settings = {
            editor.cursor-shape = {
              normal = "block";
              insert = "bar";
              select = "underline";
            };
            keys = {
              normal = {
                space.space = "file_picker_in_current_directory";
                "C-]" = "indent";
                C-s = ":write";
                C-S-esc = "extend_line";
                A-j = ["extend_to_line_bounds" "delete_selection" "paste_after"];
                A-k = ["extend_to_line_bounds" "delete_selection" "move_line_up" "paste_before"];
                ret = ["open_below" "normal_mode"];
                g.u = ":lsp-restart";
                esc = ["collapse_selection" "keep_primary_selection"];
                A-e = ["collapse_selection" "keep_primary_selection"];
                A-f = ["collapse_selection" "keep_primary_selection" ":format"];
                A-w = ["collapse_selection" "keep_primary_selection" ":format" ":write"];
                A-q = ":quit";
              };
              select = {
                A-e = ["collapse_selection" "keep_primary_selection" "normal_mode"];
                A-w = ["collapse_selection" "keep_primary_selection" "normal_mode" ":format" ":write"];
                A-q = ["normal_mode" ":quit"];
              };
              insert = {
                A-space = "normal_mode";
                A-e = "normal_mode";
                A-w = ["normal_mode" ":format" ":write"];
                A-q = ["normal_mode" ":quit"];
              };
            };
          };
        };

        # IDE
        vscode = {
          enable = true;
          package = pkgs.vscode-fhs;
        };

        # File manager
        yazi.enable = true;
      };

      # XDG MIME associations
      xdg.mimeApps = let
        types = [
          "application/x-extension-shtml"
          "application/x-extension-xhtml"
          "application/x-extension-html"
          "application/x-extension-xht"
          "application/x-extension-htm"
          "x-scheme-handler/unknown"
          "x-scheme-handler/mailto"
          "x-scheme-handler/chrome"
          "x-scheme-handler/about"
          "x-scheme-handler/https"
          "x-scheme-handler/http"
          "application/xhtml+xml"
          "application/json"
          "text/plain"
          "text/html"
        ];
        associations = listToAttrs (map (app: {
            name = app;
            value = "zen.desktop";
          })
          types);
      in {
        associations.added = associations;
        defaultApplications = associations;
      };
    };
  };

  # ==================== ENVIRONMENT ====================
  environment = {
    shellAliases = env.aliases;
    sessionVariables =
      env.variables
      // {
        # Add these for KWin stability
        KWIN_DRM_NO_AMS = "1"; # Disable atomic mode setting if problematic
        KWIN_DRM_USE_EGL_STREAMS = "1"; # For NVIDIA
        __GL_GSYNC_ALLOWED = "0";
        __GL_VRR_ALLOWED = "0";
      }
      // {
        #~@ Wayland configuration
        #? For Clutter/GTK apps
        CLUTTER_BACKEND = "wayland";

        #? For GTK apps
        GDK_BACKEND = "wayland";

        #? Required for Java UI apps on Wayland
        _JAVA_AWT_WM_NONREPARENTING = "1";

        #? Enable Firefox native Wayland backend
        MOZ_ENABLE_WAYLAND = "1";

        #? Force Chromium/Electron apps to use Wayland
        NIXOS_OZONE_WL = "1";

        #? Qt apps use Wayland
        QT_QPA_PLATFORM = "wayland";

        #? Disable client-side decorations for Qt apps
        QT_WAYLAND_DISABLE_WINDOWDECORATION = "1";

        #? Auto scale for HiDPI displays
        QT_AUTO_SCREEN_SCALE_FACTOR = "1";

        #? SDL2 apps Wayland backend
        SDL_VIDEODRIVER = "wayland";

        #? Allow software rendering fallback on Nvidia/VM
        WLR_RENDERER_ALLOW_SOFTWARE = "1";

        #? Disable hardware cursors on Nvidia/VM
        WLR_NO_HARDWARE_CURSORS = "1";

        #? Indicate Wayland session to apps
        XDG_SESSION_TYPE = "wayland";
      }
      # // {
      #   # Override the Wayland variables with X11
      #   QT_QPA_PLATFORM = "xcb";
      #   SDL_VIDEODRIVER = "x11";
      #   XDG_SESSION_TYPE = "x11";
      # }
      // {};

    systemPackages = with pkgs; [
      #~@ Development
      helix
      nil
      nixd
      nixfmt
      alejandra
      rust-script
      rustfmt
      gcc

      #~@ Tools
      gitui
      lm_sensors
      toybox
      lshw
      lsd
      mesa-demos
      cowsay

      #~@ Custom script
      (pkgs.writeShellScriptBin "switch" ''
        set -euo pipefail

        if [ -d "${paths.base}" ]; then
          if [ -w "${paths.base}" ]; then
            gitui --directory "${paths.base}"
          else
            printf \
              "Config base %s is not writable as %s; fix permissions instead of using sudo.\n" \
              "${paths.base}" "$(whoami)"
            exit 1
          fi
        else
          printf "Invalid config base: %s\n" "${paths.base}"
          exit 1
        fi

        printf "🔍 Dry-run + trace on %s...\n" "${paths.base}"
        if sudo nixos-rebuild dry-run --show-trace; then
          printf "✅ Dry-run passed! Switching...\n"
          sudo nixos-rebuild switch
          printf "🎉 Switch complete + auto-backup triggered\n"
        else
          printf "❌ Dry-run failed - aborting\n"
          exit 1
        fi
      '')
    ];
  };

  # ==================== POST-ACTIVATION ====================
  system.activationScripts.postActivation.text = ''
    set -euo pipefail
    NIXOS_BASE=${paths.base}
    NIXOS_ORIG=${paths.orig}

    [ -d "$NIXOS_ORIG" ] && rm -rf "$NIXOS_ORIG"
    mkdir -p "$NIXOS_ORIG"
    cp -R "$NIXOS_BASE"/. "$NIXOS_ORIG"/
    printf "✓ NixOS backup refreshed: %s → %s\n" "$NIXOS_BASE" "$NIXOS_ORIG"
  '';
}<|MERGE_RESOLUTION|>--- conflicted
+++ resolved
@@ -125,11 +125,7 @@
     graphics.enable = true;
     nvidia = {
       open = false;
-<<<<<<< HEAD
-      package = config.boot.kernelPackages.nvidiaPackages.production;
-=======
       package = config.boot.kernelPackages.nvidiaPackages.stable;
->>>>>>> 3a805758
       forceFullCompositionPipeline = true;
       modesetting.enable = true;
       powerManagement = {
@@ -137,19 +133,11 @@
         finegrained = true;
       };
       prime = {
-<<<<<<< HEAD
-        #   # sync.enable = true;
+        sync.enable = true;
         offload = {
           enable = true;
           enableOffloadCmd = true;
         };
-=======
-      sync.enable = true;
-      offload = {
-        enable = true;
-        enableOffloadCmd = true;
-      };
->>>>>>> 3a805758
         amdgpuBusId = "PCI:54:0:0";
         nvidiaBusId = "PCI:14:0:0";
       };
