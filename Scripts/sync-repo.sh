#!/bin/sh

main() {
  #| Initialize the script
  set_defaults
  parse_arguments "$@"
  set_operation_mode

  #| Perform Passive Actions
  validate_git
  create_cmd_output_file
  pull_updates
  get_status

  #| Execute Changes
  update_index
  commit_changes
  push_changes
}

set_defaults() {
  #@ Initialize defaults variables
  delimiter=" "
  msg=""
  nothing_to_commit=""
  amend_commit=""

  #@ Set the verbosity levels
  VERBOSITY_LEVEL_QUIET=0
  VERBOSITY_LEVEL_ERROR=1
  VERBOSITY_LEVEL_WARN=2
  VERBOSITY_LEVEL_INFO=3
  VERBOSITY_LEVEL_DEBUG=4
  VERBOSITY_LEVEL_TRACE=5

  #@ Set the default verbosity level
  VERBOSITY_LEVEL="${VERBOSITY_LEVEL_WARN}"
}

set_operation_mode() {
  #@ Enable strict mode
  set -eu

  #@ Enable trace, if requested
  case "${VERBOSITY_LEVEL}" in
    "${VERBOSITY_LEVEL_TRACE}") set -x ;;
    # "${VERBOSITY_LEVEL_DEBUG}") set -v ;;
    *) ;;
  esac
}

parse_arguments() {
  while [ $# -ge 1 ]; do
    case "${1}" in
      -t | --trace) VERBOSITY_LEVEL="${VERBOSITY_LEVEL_TRACE}" ;;
      -V | --verbose) VERBOSITY_LEVEL="${VERBOSITY_LEVEL_INFO}" ;;
      -d | --debug | --dry-run) VERBOSITY_LEVEL="${VERBOSITY_LEVEL_DEBUG}" ;;
      --info) VERBOSITY_LEVEL="${VERBOSITY_LEVEL_INFO}" ;;
      --warn*) VERBOSITY_LEVEL="${VERBOSITY_LEVEL_WARN}" ;;
      --error) VERBOSITY_LEVEL="${VERBOSITY_LEVEL_ERROR}" ;;
      -q | --quiet) VERBOSITY_LEVEL="${VERBOSITY_LEVEL_QUIET}" ;;
      -m | --message)
        msg="${2}"
        shift
        ;;
      -a | --amend) amend_commit="true" ;;
      *)
        msg="${msg}${msg:+${delimiter}}${1}"
        ;;
    esac
    shift
  done
}

pout() {
  #@ Initialize the output variables
  pout_tag=""
  pout_msg=""
  case_mod=""

  # Define the cleanup operation to perform on exit
  pout__cleanup() {
    unset pout_tag pout_msg case_mod
  }
  trap 'pout__cleanup' EXIT INT TERM HUP

  #@ Parse the arguments
  while [ "$#" -ge 1 ]; do
    case "${1}" in
      --trace)
        [ "${VERBOSITY_LEVEL}" -ge "${VERBOSITY_LEVEL_TRACE}" ] || return 0
        pout_tag="<\ TRACE />"
        ;;
      --debug)
        [ "${VERBOSITY_LEVEL}" -ge "${VERBOSITY_LEVEL_DEBUG}" ] || return 0
        pout_tag="<\ DEBUG />"
        ;;
      --info)
        [ "${VERBOSITY_LEVEL}" -ge "${VERBOSITY_LEVEL_INFO}" ] || return 0
        pout_tag="<\  INFO />"
        ;;
      --warn*)
        [ "${VERBOSITY_LEVEL}" -ge "${VERBOSITY_LEVEL_WARN}" ] || return 0
        pout_tag="<\  WARN />"
        ;;
      --err*)
        [ "${VERBOSITY_LEVEL}" -ge "${VERBOSITY_LEVEL_ERROR}" ] || return 0
        pout_tag="<\ ERROR />"
        ;;
      --upper)
        case_mod="upper"
        ;;
      --lower)
        case_mod="lower"
        ;;
      --sentence)
        case_mod="sentence"
        ;;
      --title)
        case_mod="title"
        ;;
      *)
        case "${1}" in
          '') ;;
          *) pout_msg="${pout_msg}${pout_msg:+${delimiter}}${1}" ;;
        esac
        ;;
    esac
    shift
  done

  #@ Return early if no message to print (without a status)
  if [ -z "${pout_msg}" ]; then
    return
  fi

  #@ Modify case, if requested
  case "${case_mod}" in
    upper) pout_msg="$(printf "%s" "${pout_msg}" | tr '[:lower:]' '[:upper:]')" ;;
    lower) pout_msg="$(printf "%s" "${pout_msg}" | tr '[:upper:]' '[:lower:]')" ;;
    sentence)
      first_char=$(printf "%s" "${pout_msg}" | cut -c1 | tr '[:lower:]' '[:upper:]')
      rest_of_string=$(printf "%s" "${pout_msg}" | cut -c2- | tr '[:upper:]' '[:lower:]')
      pout_msg="${first_char}${rest_of_string}."
      ;;
    title)
      pout_msg="$(pout --lower "${pout_msg}")"
      words=$(printf "%s" "${pout_msg}")
      title_cased=""

      for word in ${words}; do
        first_char=$(printf "%s" "${word}" | cut -c1)
        rest_of_word=$(printf "%s" "${word}" | cut -c2-)
        first_char_upper="$(pout --upper "${first_char}")"

        # Only add space if not the first word
        if [ -n "${title_cased}" ]; then
          title_cased="${title_cased} "
        fi
        title_cased="${title_cased}${first_char_upper}${rest_of_word}"
      done

      # Define the message as the whole title-cased string
      pout_msg="${title_cased}"
      ;;
    *) ;;
  esac

  #@ Print the tag if it exists, followed bu a space
  [ -n "${pout_tag}" ] && printf "%s " "${pout_tag}"

  #@ Strip leading and trailing whitespace
<<<<<<< HEAD
  pout_msg="${pout_msg#"${pout_msg%%[![:space:]]*}"}" #? Remove leading whitespace
  pout_msg="${pout_msg%"${pout_msg##*[![:space:]]}"}" #? Remove trailing whitespace
=======
  pout_msg="${pout_msg#"${pout_msg%%[![:space:]]*}"}"   #? Remove leading whitespace
  pout_msg="${pout_msg%"${pout_msg##*[![:space:]]}"}"   #? Remove trailing whitespace
>>>>>>> 8a8994ad

  #@ Print the output message
  printf "%s\n" "${pout_msg}"
}

validate_git() {
  #@ Check if the git command is available
  GIT_CMD=$(command -v git)
  if [ -n "${GIT_CMD}" ]; then
    pout --debug "Using git command:" "${GIT_CMD}"
  else
    pout --error "The git command is not available."
    return 1
  fi

  #@ Attempt to retrieve the path to the project root directory
  git_dir="$(eval "${GIT_CMD} rev-parse --show-toplevel" 2> /dev/null)" || {
    pout --error "This directory is not part of a git repository."
    pout --warn "Please navigate to a valid git repository and try again."
    return 1
  }

  if [ -d "${git_dir}" ]; then #?: Is -d enough to validate access?
    pout --debug "Using git directory:" "${git_dir}"
  else
    pout --error "Git directory exists but cannot be accessed: ${git_dir}"
    return 1
  fi
}

create_cmd_output_file() {
  #@ Create a temporary file if possible
  CMD_OUTPUT=$(mktemp 2> /dev/null || mktemp -t "githelper.XXXXXX")
  if [ -z "${CMD_OUTPUT}" ] || [ ! -f "${CMD_OUTPUT}" ]; then
    pout --error "Failed to create temporary file"
    return 1
  else
    pout --debug "Created temporary file: ${CMD_OUTPUT}"
  fi

  #@ Set up cleanup trap to remove the temp file on exit
  tmp__cleanup() {
    rm -f "${CMD_OUTPUT:-}"
    unset CMD_OUTPUT
  }
  trap 'tmp__cleanup' EXIT INT TERM HUP

  #@ Define the redirect command
  execute_command() {
    #@ Set up cleanup trap to remove the temp file on exit
    cmd__cleanup() {
      unset CMD CMD_TAG CMD_MSG CMD_STATUS CMD_RESULT CMD_LABEL HEADER_ONLY NO_HEADER
    }
    trap 'cmd__cleanup' EXIT INT TERM HUP

    #@ Initialize the command variables
    CMD="" CMD_TAG="true" CMD_MSG="" CMD_STATUS="" CMD_RESULT="" CMD_LABEL="" header_print=""

    #@ Parse arguments
    while [ $# -ge 1 ]; do
      case "${1}" in
        --cmd | --command)
          CMD="${2}"
          ;;
        --header-only | --no-exec)
          header_print=only
          ;;
        --no-header)
          header_print=off
          ;;
        --success) CMD_SUCCESS="${2}" ;;
        --failure) CMD_FAILURE="${2}" ;;
        --error | --info | --warn | --debug | quiet | --trace)
          CMD_TAG="${1}"
          CMD_MSG="${2}"
          ;;
        --label)
          CMD_LABEL="${2}"
          ;;
        --no-tag)
          CMD_TAG=""
          ;;
        *) ;;
      esac
      shift
    done

    #@ Ensure the arguments are valid
    [ -n "${CMD}" ] || {
      pout --error "No command provided"
      return 1
    }

    #@ Print the header information of the process
    CMD_LABEL="$(pout --title "${CMD_LABEL}")"

    case "${header_print}" in
      no | off) ;;
      *)
        pout --info "===" "${CMD_LABEL}" "==="
        pout --debug "Command:" "${CMD}"
        ;;
    esac

    if [ "${header_print}" = "only" ]; then
      return 0
    fi

    if [ -n "${CMD_TAG}" ]; then
      #@ Capturing the status command through redirection
      if eval "${CMD}" > "${CMD_OUTPUT}" 2>&1; then
        CMD_STATUS="$?"
      else
        CMD_STATUS="$?"
      fi
    else
      #@ Execute and return the output directly
      eval "${CMD}"
      return "$?"
    fi

    #@ Store the result of the command in a reusable variable
    CMD_RESULT=$(cat "${CMD_OUTPUT}")

    #@ Update the status message to account for debug mode
    case "${VERBOSITY_LEVEL}" in
      "${VERBOSITY_LEVEL_TRACE}" | "${VERBOSITY_LEVEL_DEBUG}")
        msg_debug="would have"
        ;;
      *) msg_debug="" ;;
    esac
    CMD_SUCCESS="$(pout --sentence "${msg_debug}" "${CMD_SUCCESS}")"
    CMD_FAILURE="$(pout --sentence "${msg_debug}" "${CMD_FAILURE}")"

    #@ Tag and print the output
    if [ "${CMD_STATUS}" -eq 0 ]; then

      #@ Skip it "Already up to date"
      case "${CMD_RESULT}" in
        *"Already up to date"*) pout --info "The local repo already in sync with the remote" ;;
        *)
          #@ Tag each line of output seperatly
          while IFS= read -r line; do
            case "${line}" in
              '') ;;
              *) pout --info "${line:-}" ;;
            esac
          done < "${CMD_OUTPUT}"

          #@ Print the status message
          pout --info "${CMD_SUCCESS}"
          ;;
      esac
    else
      #@ Tag each line of output seperatly
      while IFS= read -r line; do
        case "${line}" in
          '') ;;
          *) pout --error "${line:-}" ;;
        esac
      done < "${CMD_OUTPUT}"

      #@ Print the status message
      pout --error "${CMD_FAILURE}" "[Exit Code: ${CMD_STATUS}]"
    fi

    #@ Exit the function with the status from the command
    return "${CMD_STATUS}"
  }
}

pull_updates() {
  #@ Define command information
  cmd="${GIT_CMD} pull --autostash --no-rebase"
  cmd_label="Remote Update Retrieval"
  msg_success="Integrated remote changes with the local branch"
  msg_failure="Failed to pull updates from remote repository"

  #@ Define the cleanup function
  cleanup() {
    unset cmd cmd_label msg_success msg_failure msg_debug
  }
  trap 'cleanup' EXIT INT TERM HUP

  #@ Skip pull if we're amending
  if [ -n "${amend_commit:-}" ]; then
    pout --info "Skipping pull when amending to avoid conflicts"
    return 0
  fi

  #@ Update the command based on verbosity level
  case "${VERBOSITY_LEVEL}" in
    "${VERBOSITY_LEVEL_TRACE}" | "${VERBOSITY_LEVEL_DEBUG}")
      cmd="${cmd} --dry-run"
      ;;
    "${VERBOSITY_LEVEL_INFO}")
      cmd="${cmd} --verbose"
      ;;
    "${VERBOSITY_LEVEL_QUIET}")
      cmd="${cmd} --quiet"
      ;;
    *) ;;
  esac

  #@ Execute the command with necessay options
  execute_command \
    --label "${cmd_label}" \
    --command "${cmd}" \
    --success "${msg_success}" \
    --failure "${msg_failure}"
}

get_status() {
  #@ Check if there are any changes to commit
  _changes="$(${GIT_CMD} status --porcelain 2> /dev/null)"

  #@ Update the nothing_to_commit flag if there are no changes
  [ -n "${_changes}" ] || {
    pout --info "Nothing to commit, working directory clean"
    nothing_to_commit=true
    return 0
  }

  #@ Define command information
  cmd="${GIT_CMD} status"
  cmd_label="Working Tree Status"
  msg_success="Retrieved the status of the repository"
  msg_failure="Failed to retrieve the status of the repositroy"

  #@ Define the cleanup function
  cleanup() {
    unset cmd cmd_label msg_success msg_failure msg_debug _changes
  }
  trap 'cleanup' EXIT INT TERM HUP

  #@ Define the command
  cmd="${GIT_CMD} status"
  case "${VERBOSITY_LEVEL}" in
    "${VERBOSITY_LEVEL_TRACE}" | "${VERBOSITY_LEVEL_INFO}")
      cmd="${cmd} --verbose"
      ;;
    "${VERBOSITY_LEVEL_DEBUG}")
      cmd="${cmd} --short"
      ;;
    "${VERBOSITY_LEVEL_WARN}" | "${VERBOSITY_LEVEL_ERROR}" | "${VERBOSITY_LEVEL_QUIET}")
      cmd="${cmd} >/dev/null 2>&1"
      ;;
    *) ;;
  esac

  #@ Execute the command with necessay options
  execute_command \
    --label "${cmd_label}" \
    --command "${cmd}" \
    --success "${msg_success}" \
    --failure "${msg_failure}" \
    --no-tag
}

should_skip_operation() {
  #@ Helper to determine if an operation should be skipped
  cmd_label="$1"
  skip_result=1 # Default to not skipping

  #@ Skip if there are no changes and not amending
  if [ -n "${nothing_to_commit:-}" ] && [ -z "${amend_commit:-}" ]; then
    msg_skip="$(pout --sentence "Skipping" "${cmd_label}" "with nothing to commit")"
    pout --debug "${msg_skip}"
    skip_result=0 # Set to skip
  fi

  # Set the result in a global variable instead of using return codes
  SKIP_OPERATION_RESULT="${skip_result}"
}

update_index() {
  #@ Define command information
  cmd="${GIT_CMD} add --all"
  cmd_label="index update"
  msg_success="updated the index with the changed/untracked files"
  msg_failure="failed to update the index with the changed/untracked files"

  #@ Define the cleanup function
  cleanup() {
    unset cmd cmd_label msg_success msg_failure msg_debug
  }
  trap 'cleanup' EXIT INT TERM HUP

  #@ Check if we should skip
  should_skip_operation "${cmd_label}"
  if [ "${SKIP_OPERATION_RESULT}" -eq 0 ]; then
    return 0
  fi

  #@ Update the command based on verbosity level
  case "${VERBOSITY_LEVEL}" in
    "${VERBOSITY_LEVEL_INFO}")
      # cmd="${cmd} --verbose"
      ;;
    "${VERBOSITY_LEVEL_TRACE}" | "${VERBOSITY_LEVEL_DEBUG}")
      cmd="${cmd} --dry-run"
      ;;
    *) ;;
  esac

  #@ Execute the command with necessay options
  execute_command \
    --label "${cmd_label}" \
    --command "${cmd}" \
    --success "${msg_success}" \
    --failure "${msg_failure}"
}

commit_changes() {
  #@ Define command information
  cmd="${GIT_CMD} commit --all"
  cmd_label="Logging Local Changes"
  msg_success="updated the index with the changed/untracked files"
  msg_failure="failed to update the index with the changed/untracked files"

  #@ Define the cleanup function
  cleanup() {
    unset cmd cmd_label msg_success msg_failure msg_last_commit msg_init_commit msg_commit msg_default
  }
  trap 'cleanup' EXIT INT TERM HUP

  #@ Check if we should skip
  should_skip_operation "${cmd_label}"
  if [ "${SKIP_OPERATION_RESULT}" -eq 0 ]; then
    return 0
  fi

  #@ Check if amending the commit
  if [ -n "${amend_commit:-}" ]; then
    cmd="${cmd} --amend"
    cmd_label="Amending Last Commit"
    msg_success="amended the last commit"
    msg_failure="failed to amend the last commit"
  fi

  #@ Print the header only
  execute_command \
    --label "${cmd_label}" \
    --command "${cmd}" \
    --header-only

  #@ Retrive the most recent commit message
  msg_last_commit="$(${GIT_CMD} log -1 --pretty=%B 2> /dev/null | tr -d '\n')"

  #@ Define the commit message with a default value
  msg_init_commit="Initial commit"

  #@ Use last commit as default, falling back to initial commit if no previous commits
  msg_default="${msg_last_commit:-"${msg_init_commit}"}"

  #@ Prompt the user for an updated commit message, if not provided
  if [ -z "${msg:-}" ]; then
    pout --warn --sentence "You may provide a commit message below" \
      "or accept the default: '${msg_default}'"
    read -r msg
  fi

  #@ Define the commit message from the user input or default value
  msg_commit="${msg:-"${msg_default}"}"

  #@ Update the command based on verbosity level
  case "${VERBOSITY_LEVEL}" in
    "${VERBOSITY_LEVEL_INFO}") cmd="${cmd} --verbose" ;;
    "${VERBOSITY_LEVEL_TRACE}") cmd="${cmd} --dry-run --long" ;;
    "${VERBOSITY_LEVEL_DEBUG}") cmd="${cmd} --dry-run --short" ;;
    "${VERBOSITY_LEVEL_QUIET}") cmd="${cmd} --quiet" ;;
    *) ;;
  esac
  cmd="${cmd} --message='${msg_commit}'"

  #@ Execute the command with necessay options
  execute_command \
    --label "${cmd_label}" \
    --command "${cmd}" \
    --success "${msg_success}" \
    --failure "${msg_failure}" \
    --no-header
}

push_changes() {
  #@ Define command information
  cmd="${GIT_CMD} push --recurse-submodules=check --follow-tags"
  cmd_label="Update Remote"
  msg_success="updated the remote with the local changes"
  msg_failure="failed to the remote with the local changes"

  #@ Define the cleanup function
  cleanup() {
    unset cmd cmd_label msg_success msg_failure msg_debug
  }
  trap 'cleanup' EXIT INT TERM HUP

  #@ Check if we should skip
  should_skip_operation "${cmd_label}"
  if [ "${SKIP_OPERATION_RESULT}" -eq 0 ]; then
    return 0
  fi

  #@ Add force-with-lease option if we amended a commit
  [ -n "${amend_commit:-}" ] && {
    cmd="${cmd} --force-with-lease"
    pout --warn "Using --force-with-lease to ensure safe commit amending"
  }

  #@ Update the command based on verbosity level
  case "${VERBOSITY_LEVEL}" in
    "${VERBOSITY_LEVEL_TRACE}" | "${VERBOSITY_LEVEL_DEBUG}")
      cmd="${cmd} --dry-run"
      ;;
    "${VERBOSITY_LEVEL_INFO}")
      cmd="${cmd} --verbose"
      ;;
    # "${VERBOSITY_LEVEL_WARN}") ;; #TODO: Update to show only warnings
    # "${VERBOSITY_LEVEL_ERROR}") ;;   #TODO: Update to show only errors
    "${VERBOSITY_LEVEL_QUIET}")
      cmd="${cmd} --quiet"
      ;;
    *) ;;
  esac

  #@ Execute the command with necessay options
  execute_command \
    --label "${cmd_label}" \
    --command "${cmd}" \
    --success "${msg_success}" \
    --failure "${msg_failure}"
}

main "$@"<|MERGE_RESOLUTION|>--- conflicted
+++ resolved
@@ -9,7 +9,7 @@
   #| Perform Passive Actions
   validate_git
   create_cmd_output_file
-  pull_updates
+  # pull_updates
   get_status
 
   #| Execute Changes
@@ -170,13 +170,8 @@
   [ -n "${pout_tag}" ] && printf "%s " "${pout_tag}"
 
   #@ Strip leading and trailing whitespace
-<<<<<<< HEAD
   pout_msg="${pout_msg#"${pout_msg%%[![:space:]]*}"}" #? Remove leading whitespace
   pout_msg="${pout_msg%"${pout_msg##*[![:space:]]}"}" #? Remove trailing whitespace
-=======
-  pout_msg="${pout_msg#"${pout_msg%%[![:space:]]*}"}"   #? Remove leading whitespace
-  pout_msg="${pout_msg%"${pout_msg##*[![:space:]]}"}"   #? Remove trailing whitespace
->>>>>>> 8a8994ad
 
   #@ Print the output message
   printf "%s\n" "${pout_msg}"
